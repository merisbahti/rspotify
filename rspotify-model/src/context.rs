--- conflicted
+++ resolved
@@ -1,14 +1,5 @@
 //! All objects related to context
 
-<<<<<<< HEAD
-=======
-use super::device::Device;
-use super::PlayableItem;
-use crate::{
-    custom_serde::{millisecond_timestamp, option_duration_ms},
-    CurrentlyPlayingType, DisallowKey, RepeatState, Type,
-};
->>>>>>> b3439c96
 use chrono::{DateTime, Utc};
 use serde::{Deserialize, Deserializer, Serialize};
 
@@ -16,8 +7,8 @@
 use std::time::Duration;
 
 use crate::{
-    millisecond_timestamp, option_duration_ms, CurrentlyPlayingType, Device, DisallowKey,
-    PlayableItem, RepeatState, Type,
+    custom_serde::{millisecond_timestamp, option_duration_ms},
+    CurrentlyPlayingType, Device, DisallowKey, PlayableItem, RepeatState, Type,
 };
 
 /// Context object
