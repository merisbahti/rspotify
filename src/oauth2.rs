//! User authorization and client credentials management.

use chrono::prelude::*;
<<<<<<< HEAD
use log::{debug, error, trace};
use reqwest::{Client, Url};
=======
use derive_builder::Builder;
use maybe_async::maybe_async;
>>>>>>> d55c4a67
use serde::{Deserialize, Serialize};
use url::Url;

use std::collections::{HashMap, HashSet};
use std::env;
use std::fs;
use std::io::{Read, Write};
use std::iter::FromIterator;
<<<<<<< HEAD
use std::path::{Path, PathBuf};

// Use customized library
use super::util::{datetime_to_timestamp, generate_random_string};

/// The Authorize URL of Spotify.
const AUTHORIZE_URL: &str = "https://accounts.spotify.com/authorize";
=======
use std::path::Path;

use super::client::{ClientResult, Spotify};
use super::http::{headers, BaseClient, Form, Headers};
use super::util::{datetime_to_timestamp, generate_random_string};
>>>>>>> d55c4a67

mod auth_urls {
    pub const AUTHORIZE: &str = "https://accounts.spotify.com/authorize";
    pub const TOKEN: &str = "https://accounts.spotify.com/api/token";
}

// TODO this should be removed after making a custom type for scopes
// or handling them as a vector of strings.
fn is_scope_subset(needle_scope: &str, haystack_scope: &str) -> bool {
    let needle_vec: Vec<&str> = needle_scope.split_whitespace().collect();
    let haystack_vec: Vec<&str> = haystack_scope.split_whitespace().collect();
    let needle_set: HashSet<&str> = HashSet::from_iter(needle_vec);
    let haystack_set: HashSet<&str> = HashSet::from_iter(haystack_vec);
    // needle_set - haystack_set
    needle_set.is_subset(&haystack_set)
}

/// Spotify access token information.
#[derive(Builder, Clone, Debug, Serialize, Deserialize)]
pub struct Token {
    #[builder(setter(into))]
    pub access_token: String,
    pub expires_in: u32,
    #[builder(setter(strip_option), default)]
    pub expires_at: Option<i64>,
    #[builder(setter(into, strip_option), default)]
    pub refresh_token: Option<String>,
    #[builder(setter(into))]
    pub scope: String,
}

impl TokenBuilder {
    /// Tries to initialize the token from a cache file.
    pub fn from_cache<T: AsRef<Path>>(path: T) -> Self {
        if let Ok(mut file) = fs::File::open(path) {
            let mut tok_str = String::new();
            if file.read_to_string(&mut tok_str).is_ok() {
                if let Ok(tok) = serde_json::from_str::<Token>(&tok_str) {
                    return TokenBuilder {
                        access_token: Some(tok.access_token),
                        expires_in: Some(tok.expires_in),
                        expires_at: Some(tok.expires_at),
                        refresh_token: Some(tok.refresh_token),
                        scope: Some(tok.scope),
                    };
                }
            }
        }

        TokenBuilder::default()
    }
}

impl Token {
    /// Saves the token information into its cache file.
    pub fn write_cache<T: AsRef<Path>>(&self, path: T) -> ClientResult<()> {
        let token_info = serde_json::to_string(&self)?;

        let mut file = fs::OpenOptions::new().write(true).create(true).open(path)?;
        file.set_len(0)?;
        file.write_all(token_info.as_bytes())?;

        Ok(())
    }

    // TODO: we should use `Instant` for expiration dates, which requires this
    // to be modified.
    pub fn is_expired(&self) -> bool {
        let now: DateTime<Utc> = Utc::now();

        // 10s as buffer time
        match self.expires_at {
            Some(expires_at) => now.timestamp() > expires_at - 10,
            None => true,
        }
    }
}

/// Simple client credentials object for Spotify.
#[derive(Builder, Debug, Default, Clone, Serialize, Deserialize)]
pub struct Credentials {
    #[builder(setter(into))]
    pub id: String,
    #[builder(setter(into))]
    pub secret: String,
}

impl CredentialsBuilder {
    /// Parses the credentials from the environment variables
    /// `RSPOTIFY_CLIENT_ID` and `RSPOTIFY_CLIENT_SECRET`. You can optionally
    /// activate the `env-file` feature in order to read these variables from
    /// a `.env` file.
    pub fn from_env() -> Self {
        #[cfg(feature = "env-file")]
        {
            dotenv::dotenv().ok();
        }

        CredentialsBuilder {
            id: env::var("RSPOTIFY_CLIENT_ID").ok(),
            secret: env::var("RSPOTIFY_CLIENT_SECRET").ok(),
        }
    }
}

/// Structure that holds the required information for requests with OAuth.
#[derive(Builder, Debug, Default, Clone, Serialize, Deserialize)]
pub struct OAuth {
    #[builder(setter(into))]
    pub redirect_uri: String,
    /// The state is generated by default, as suggested by the OAuth2 spec:
    /// https://tools.ietf.org/html/rfc6749#section-10.12
    #[builder(setter(into), default = "generate_random_string(16)")]
    pub state: String,
    #[builder(setter(into))]
    pub scope: String,
    #[builder(setter(into, strip_option), default)]
    pub proxies: Option<String>,
}

impl OAuthBuilder {
    /// Parses the credentials from the environment variable
    /// `RSPOTIFY_REDIRECT_URI`. You can optionally activate the `env-file`
    /// feature in order to read these variables from a `.env` file.
    pub fn from_env() -> Self {
        #[cfg(feature = "env-file")]
        {
            dotenv::dotenv().ok();
        }

        OAuthBuilder {
            redirect_uri: env::var("RSPOTIFY_REDIRECT_URI").ok(),
            ..Default::default()
        }
    }
}

/// Authorization-related methods for the client.
impl Spotify {
    /// Updates the cache file at the internal cache path.
    pub fn write_token_cache(&self) -> ClientResult<()> {
        if let Some(tok) = self.token.as_ref() {
            tok.write_cache(&self.cache_path)?;
        }

        Ok(())
    }

    /// Gets the required URL to authorize the current client to start the
    /// [Authorization Code Flow](https://developer.spotify.com/documentation/general/guides/authorization-guide/#authorization-code-flow).
    pub fn get_authorize_url(&self, show_dialog: bool) -> ClientResult<String> {
        let oauth = self.get_oauth()?;
        let mut payload: HashMap<&str, &str> = HashMap::new();
        payload.insert("client_id", &self.get_creds()?.id);
        payload.insert("response_type", "code");
        payload.insert("redirect_uri", &oauth.redirect_uri);
        payload.insert("scope", &oauth.scope);
        payload.insert("state", &oauth.state);

        if show_dialog {
            payload.insert("show_dialog", "true");
        }

        let parsed = Url::parse_with_params(auth_urls::AUTHORIZE, payload)?;
        Ok(parsed.into_string())
    }

    /// Tries to read the cache file's token, which may not exist.
    #[maybe_async]
    pub async fn read_token_cache(&mut self) -> Option<Token> {
        let tok = TokenBuilder::from_cache(&self.cache_path).build().ok()?;

        if !is_scope_subset(&self.get_oauth().ok()?.scope, &tok.scope) || tok.is_expired() {
            // Invalid token, since it doesn't have at least the currently
            // required scopes or it's expired.
            None
        } else {
            Some(tok)
        }
    }

    /// Sends a request to Spotify for an access token.
    #[maybe_async]
    async fn fetch_access_token(&self, payload: &Form) -> ClientResult<Token> {
        // This request uses a specific content type, and the client ID/secret
        // as the authentication, since the access token isn't available yet.
        let mut head = Headers::new();
        let (key, val) = headers::basic_auth(&self.get_creds()?.id, &self.get_creds()?.secret);
        head.insert(key, val);

        let response = self
            .post_form(auth_urls::TOKEN, Some(&head), payload)
            .await?;
        let mut tok = serde_json::from_str::<Token>(&response)?;
        tok.expires_at = Some(datetime_to_timestamp(tok.expires_in));

        Ok(tok)
    }

    /// Refreshes the access token with the refresh token provided by the
    /// [Authorization Code Flow](https://developer.spotify.com/documentation/general/guides/authorization-guide/#authorization-code-flow),
    /// without saving it into the cache file.
    ///
    /// The obtained token will be saved internally.
    #[maybe_async]
    pub async fn refresh_user_token_without_cache(
        &mut self,
        refresh_token: &str,
    ) -> ClientResult<()> {
        let mut data = Form::new();
        data.insert("refresh_token".to_owned(), refresh_token.to_owned());
        data.insert("grant_type".to_owned(), "refresh_token".to_owned());

        let mut tok = self.fetch_access_token(&data).await?;
        tok.refresh_token = Some(refresh_token.to_string());
        self.token = Some(tok);

        Ok(())
    }
<<<<<<< HEAD
    /// Gets the URL to use to authorize this app
    pub fn get_authorize_url(&self, state: Option<&str>, show_dialog: Option<bool>) -> String {
        let mut payload: HashMap<&str, &str> = HashMap::new();
        payload.insert("client_id", &self.client_id);
        payload.insert("response_type", "code");
        payload.insert("redirect_uri", &self.redirect_uri);
        payload.insert("scope", &self.scope);
        if let Some(state) = state {
            payload.insert("state", state);
        } else {
            payload.insert("state", &self.state);
        }
        if let Some(show_dialog) = show_dialog {
            if show_dialog {
                payload.insert("show_dialog", "true");
            }
        }
        Url::parse_with_params(AUTHORIZE_URL, payload.clone())
            .unwrap_or_else(|_| {
                panic!(
                    "Failed to generate authorize_url, url: {}, payload: {:?}",
                    AUTHORIZE_URL, payload
                )
            })
            .into_string()
=======

    /// The same as `refresh_user_token_without_cache`, but saves the token
    /// into the cache file if possible.
    #[maybe_async]
    pub async fn refresh_user_token(&mut self, refresh_token: &str) -> ClientResult<()> {
        self.refresh_user_token_without_cache(refresh_token).await?;

        Ok(())
>>>>>>> d55c4a67
    }

    /// Obtains the client access token for the app without saving it into the
    /// cache file. The resulting token is saved internally.
    #[maybe_async]
    pub async fn request_client_token_without_cache(&mut self) -> ClientResult<()> {
        let mut data = Form::new();
        data.insert("grant_type".to_owned(), "client_credentials".to_owned());

        self.token = Some(self.fetch_access_token(&data).await?);

        Ok(())
    }

    /// The same as `request_client_token_without_cache`, but saves the token
    /// into the cache file if possible.
    #[maybe_async]
    pub async fn request_client_token(&mut self) -> ClientResult<()> {
        self.request_client_token_without_cache().await?;
        self.write_token_cache()
    }

    /// Obtains the user access token for the app with the given code without
    /// saving it into the cache file, as part of the OAuth authentication.
    /// The access token will be saved inside the Spotify instance.
    ///
    /// Step 3 of the [Authorization Code Flow](https://developer.spotify.com/documentation/general/guides/authorization-guide/#authorization-code-flow).
    #[maybe_async]
    pub async fn request_user_token_without_cache(&mut self, code: &str) -> ClientResult<()> {
        let oauth = self.get_oauth()?;
        let mut data = Form::new();
        data.insert("grant_type".to_owned(), "authorization_code".to_owned());
        data.insert("redirect_uri".to_owned(), oauth.redirect_uri.clone());
        data.insert("code".to_owned(), code.to_owned());
        data.insert("scope".to_owned(), oauth.scope.clone());
        data.insert("state".to_owned(), oauth.state.clone());

        self.token = Some(self.fetch_access_token(&data).await?);

        Ok(())
    }

    /// The same as `request_user_token_without_cache`, but saves the token into
    /// the cache file if possible.
    #[maybe_async]
    pub async fn request_user_token(&mut self, code: &str) -> ClientResult<()> {
        self.request_user_token_without_cache(code).await?;
        self.write_token_cache()
    }

    /// Opens up the authorization URL in the user's browser so that it can
    /// authenticate. It also reads from the standard input the redirect URI
    /// in order to obtain the access token information. The resulting access
    /// token will be saved internally once the operation is successful.
    ///
    /// Note: this method requires the `cli` feature.
    #[cfg(feature = "cli")]
    #[maybe_async]
    pub async fn prompt_for_user_token_without_cache(&mut self) -> ClientResult<()> {
        let code = self.get_code_from_user()?;
        self.request_user_token_without_cache(&code).await?;

        Ok(())
    }

    /// The same as the `prompt_for_user_token_without_cache` method, but it
    /// will try to use the user token into the cache file, and save it in
    /// case it didn't exist/was invalid.
    ///
    /// Note: this method requires the `cli` feature.
    #[cfg(feature = "cli")]
    #[maybe_async]
    pub async fn prompt_for_user_token(&mut self) -> ClientResult<()> {
        // TODO: not sure where the cached token should be read. Should it
        // be more explicit? Also outside of this function?
        // TODO: shouldn't this also refresh the obtained token?
        self.token = self.read_token_cache().await;

        // Otherwise following the usual procedure to get the token.
        if self.token.is_none() {
            let code = self.get_code_from_user()?;
            // Will write to the cache file if successful
            self.request_user_token(&code).await?;
        }

        Ok(())
    }

    /// Tries to open the authorization URL in the user's browser, and returns
    /// the obtained code.
    ///
    /// Note: this method requires the `cli` feature.
    #[cfg(feature = "cli")]
    fn get_code_from_user(&self) -> ClientResult<String> {
        use crate::client::ClientError;

        let url = self.get_authorize_url(false)?;

        match webbrowser::open(&url) {
            Ok(_) => println!("Opened {} in your browser.", url),
            Err(why) => eprintln!(
                "Error when trying to open an URL in your browser: {:?}. \
                 Please navigate here manually: {}",
                why, url
            ),
        }

        println!("Please enter the URL you were redirected to: ");
        let mut input = String::new();
        std::io::stdin().read_line(&mut input)?;
        let code = self
            .parse_response_code(&input)
            .ok_or_else(|| ClientError::CLI("unable to parse the response code".to_string()))?;

        Ok(code)
    }
}

#[cfg(test)]
mod tests {
    use super::*;
    use crate::client::SpotifyBuilder;

    use std::fs;
    use std::io::Read;

    #[test]
    fn test_is_scope_subset() {
        let mut needle_scope = String::from("1 2 3");
        let mut haystack_scope = String::from("1 2 3 4");
        let mut broken_scope = String::from("5 2 4");
        assert!(is_scope_subset(&mut needle_scope, &mut haystack_scope));
        assert!(!is_scope_subset(&mut broken_scope, &mut haystack_scope));
    }

    #[test]
    fn test_write_token() {
        let tok = TokenBuilder::default()
            .access_token("test-access_token")
            .expires_in(3600)
            .expires_at(1515841743)
            .scope("playlist-read-private playlist-read-collaborative playlist-modify-public playlist-modify-private streaming ugc-image-upload user-follow-modify user-follow-read user-library-read user-library-modify user-read-private user-read-birthdate user-read-email user-top-read user-read-playback-state user-modify-playback-state user-read-currently-playing user-read-recently-played")
            .refresh_token("...")
            .build()
            .unwrap();

        let spotify = SpotifyBuilder::default()
            .token(tok.clone())
            .build()
            .unwrap();

        let tok_str = serde_json::to_string(&tok).unwrap();
        spotify.write_token_cache().unwrap();

        let mut file = fs::File::open(&spotify.cache_path).unwrap();
        let mut tok_str_file = String::new();
        file.read_to_string(&mut tok_str_file).unwrap();

        assert_eq!(tok_str, tok_str_file);
    }
}<|MERGE_RESOLUTION|>--- conflicted
+++ resolved
@@ -1,13 +1,8 @@
 //! User authorization and client credentials management.
 
 use chrono::prelude::*;
-<<<<<<< HEAD
-use log::{debug, error, trace};
-use reqwest::{Client, Url};
-=======
 use derive_builder::Builder;
 use maybe_async::maybe_async;
->>>>>>> d55c4a67
 use serde::{Deserialize, Serialize};
 use url::Url;
 
@@ -16,21 +11,11 @@
 use std::fs;
 use std::io::{Read, Write};
 use std::iter::FromIterator;
-<<<<<<< HEAD
-use std::path::{Path, PathBuf};
-
-// Use customized library
-use super::util::{datetime_to_timestamp, generate_random_string};
-
-/// The Authorize URL of Spotify.
-const AUTHORIZE_URL: &str = "https://accounts.spotify.com/authorize";
-=======
 use std::path::Path;
 
 use super::client::{ClientResult, Spotify};
 use super::http::{headers, BaseClient, Form, Headers};
 use super::util::{datetime_to_timestamp, generate_random_string};
->>>>>>> d55c4a67
 
 mod auth_urls {
     pub const AUTHORIZE: &str = "https://accounts.spotify.com/authorize";
@@ -250,33 +235,6 @@
 
         Ok(())
     }
-<<<<<<< HEAD
-    /// Gets the URL to use to authorize this app
-    pub fn get_authorize_url(&self, state: Option<&str>, show_dialog: Option<bool>) -> String {
-        let mut payload: HashMap<&str, &str> = HashMap::new();
-        payload.insert("client_id", &self.client_id);
-        payload.insert("response_type", "code");
-        payload.insert("redirect_uri", &self.redirect_uri);
-        payload.insert("scope", &self.scope);
-        if let Some(state) = state {
-            payload.insert("state", state);
-        } else {
-            payload.insert("state", &self.state);
-        }
-        if let Some(show_dialog) = show_dialog {
-            if show_dialog {
-                payload.insert("show_dialog", "true");
-            }
-        }
-        Url::parse_with_params(AUTHORIZE_URL, payload.clone())
-            .unwrap_or_else(|_| {
-                panic!(
-                    "Failed to generate authorize_url, url: {}, payload: {:?}",
-                    AUTHORIZE_URL, payload
-                )
-            })
-            .into_string()
-=======
 
     /// The same as `refresh_user_token_without_cache`, but saves the token
     /// into the cache file if possible.
@@ -285,7 +243,6 @@
         self.refresh_user_token_without_cache(refresh_token).await?;
 
         Ok(())
->>>>>>> d55c4a67
     }
 
     /// Obtains the client access token for the app without saving it into the
