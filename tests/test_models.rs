use chrono::{DateTime, NaiveDateTime, Utc};
use rspotify::model::*;
use std::time::Duration;
#[test]
fn test_simplified_track() {
    let json_str = r#"
{
    "artists": [ {
      "external_urls": {
        "spotify": "https://open.spotify.com/artist/08td7MxkoHQkXnWAYD8d6Q"
      },
      "href": "https://api.spotify.com/v1/artists/08td7MxkoHQkXnWAYD8d6Q",
      "id": "08td7MxkoHQkXnWAYD8d6Q",
      "name": "Tania Bowra",
      "type": "artist",
      "uri": "spotify:artist:08td7MxkoHQkXnWAYD8d6Q"
    } ],
    "available_markets": ["US"],
    "disc_number": 1,
    "duration_ms": 276773,
    "explicit": false,
    "external_urls": {
      "spotify": "https://open.spotify.com/track/2TpxZ7JUBn3uw46aR7qd6V"
    },
    "href": "https://api.spotify.com/v1/tracks/2TpxZ7JUBn3uw46aR7qd6V",
    "id": "2TpxZ7JUBn3uw46aR7qd6V",
    "name": "All I Want",
    "preview_url": "https://p.scdn.co/mp3-preview/6d00206e32194d15df329d4770e4fa1f2ced3f57",
    "track_number": 1,
    "type": "track",
    "uri": "spotify:track:2TpxZ7JUBn3uw46aR7qd6V",
    "is_local": false
  }

"#;
    let track: SimplifiedTrack = serde_json::from_str(&json_str).unwrap();
    let duration = Duration::from_millis(276773);
    assert_eq!(track.duration, duration);
}

#[test]
fn test_public_user() {
    let json_str = r#"
        {
            "display_name": "Ronald Pompa",
            "external_urls": {
                "spotify": "https://open.spotify.com/user/wizzler"
            },
            "followers": {
                "href": null,
                "total": 4050
            },
            "href": "https://api.spotify.com/v1/users/wizzler",
            "id": "wizzler",
            "images": [
                {
                "height": null,
                "url": "https://i.scdn.co/image/ab6775700000ee85b5d374d281b9e510eda15fdf",
                "width": null
                }
            ],
            "type": "user",
            "uri": "spotify:user:wizzler"
        }
        "#;
    let user: PublicUser = serde_json::from_str(&json_str).unwrap();
    assert_eq!(user.id, "wizzler".to_string());
}
#[test]
fn test_private_user() {
    let json_str = r#"
        {
            "country": "US",
            "display_name": "Sergey",
            "email": "vixatew967@top-email.org",
            "explicit_content": {
              "filter_enabled": false,
              "filter_locked": false
            },
            "external_urls": {
              "spotify": "https://open.spotify.com/user/waq5aexykhm6nlv0cnwdieng0"
            },
            "followers": {
              "href": null,
              "total": 0
            },
            "href": "https://api.spotify.com/v1/users/waq5aexykhm6nlv0cnwdieng0",
            "id": "waq5aexykhm6nlv0cnwdieng0",
            "images": [],
            "product": "open",
            "type": "user",
            "uri": "spotify:user:waq5aexykhm6nlv0cnwdieng0"
          } 
        "#;
    let private_user: PrivateUser = serde_json::from_str(&json_str).unwrap();
    assert_eq!(private_user.country.unwrap(), Country::UnitedStates);
}

#[test]
fn test_full_artist() {
    let json_str = r#"
        {
            "external_urls": {
                "spotify": "https://open.spotify.com/artist/0OdUWJ0sBjDrqHygGUXeCF"
            },
            "followers": {
                "href": null,
                "total": 833247
            },
            "genres": [
                "indie folk"
            ],
            "href": "https://api.spotify.com/v1/artists/0OdUWJ0sBjDrqHygGUXeCF",
            "id": "0OdUWJ0sBjDrqHygGUXeCF",
            "images": [
                {
                    "height": 640,
                    "url": "https://i.scdn.co/image/0f9a5013134de288af7d49a962417f4200539b47",
                    "width": 640
                }
            ],
            "name": "Band of Horses",
            "popularity": 65,
            "type": "artist",
            "uri": "spotify:artist:0OdUWJ0sBjDrqHygGUXeCF"
        }
        "#;
    let full_artist: FullArtist = serde_json::from_str(&json_str).unwrap();
    assert_eq!(full_artist.name, "Band of Horses");
    assert_eq!(full_artist.followers.total, 833247);
}

#[test]
fn test_simplified_episode() {
    let json_str = r#"
        {
            "audio_preview_url": "https://p.scdn.co/mp3-preview/d8b916e1872de2bb0285d8c7bfe2b4b57011c85c",
            "description": "En unik barockträdgård från 1600-talet gömmer sig på Södermalm i Stockholm och nu gräver arkeologerna ut parken och kvarteret där Bellman lekte som barn.  Nu grävs Carl Michael Bellmans kvarter fram på Södermalm i Stockholm. Under dagens jordyta döljer sig en rik barockträdgård, men också tunga industrier från en tid då Söder var stockholmarnas sommarnöje. Dessutom om hur arkeologer ska kunna bli bättre att hitta de fattigas kulturarv. För vid sidan av slott, borgar och hallar finns torpen och backstugorna som utgör ett fortfarande okänt kulturarv som angår oss alla. Programledare Tobias Svanelid.",
            "duration_ms": 2685023,
            "explicit": false,
            "external_urls": {
                "spotify": "https://open.spotify.com/episode/3brfPv3PaUhspkm1T9ZVl8"
            },
            "href": "https://api.spotify.com/v1/episodes/3brfPv3PaUhspkm1T9ZVl8",
            "id": "3brfPv3PaUhspkm1T9ZVl8",
            "images": [
                {
                "height": 640,
                "url": "https://i.scdn.co/image/65497c8c1bef1b783d2be6a1c73b294d953f9406",
                "width": 640
                }
            ],
            "is_externally_hosted": false,
            "is_playable": true,
            "language": "sv",
            "languages": [
                "sv"
            ],
            "name": "På Bellmans bakgata",
            "release_date": "2020-10-20",
            "release_date_precision": "day",
            "resume_point": {
                "fully_played": false,
                "resume_position_ms": 0
            },
            "type": "episode",
            "uri": "spotify:episode:3brfPv3PaUhspkm1T9ZVl8"
        }
        "#;
    let simplified_episode: SimplifiedEpisode = serde_json::from_str(&json_str).unwrap();
    assert_eq!(
        simplified_episode.release_date_precision,
        DatePrecision::Day
    );
    let duration = Duration::from_millis(2685023);
    assert_eq!(simplified_episode.duration, duration);
}

#[test]
fn test_full_episode() {
    let json_str = r#"
    {
        "audio_preview_url": "https://p.scdn.co/mp3-preview/566fcc94708f39bcddc09e4ce84a8e5db8f07d4d",
        "description": "En ny tysk ",
        "duration_ms": 1502795,
        "explicit": false,
        "external_urls": {
            "spotify": "https://open.spotify.com/episode/512ojhOuo1ktJprKbVcKyQ"
        },
        "href": "https://api.spotify.com/v1/episodes/512ojhOuo1ktJprKbVcKyQ",
        "id": "512ojhOuo1ktJprKbVcKyQ",
        "images": [
            {
                "height": 64,
                "url": "https://i.scdn.co/image/e29c75799cad73927fad713011edad574868d8da",
                "width": 64
            }
        ],
        "is_externally_hosted": false,
        "is_playable": true,
        "language": "sv",
        "languages": [
            "sv"
        ],
        "name": "Tredje rikets knarkande granskas",
        "release_date": "2015-10-01",
        "release_date_precision": "day",
        "show": {
            "available_markets": [
                "ZA"
            ],
            "copyrights": [],
            "description": "Vi är där historien är. Ansvarig utgivare: Nina Glans",
            "explicit": false,
            "external_urls": {
                "spotify": "https://open.spotify.com/show/38bS44xjbVVZ3No3ByF1dJ"
            },
            "href": "https://api.spotify.com/v1/shows/38bS44xjbVVZ3No3ByF1dJ",
            "id": "38bS44xjbVVZ3No3ByF1dJ",
            "images": [
                {
                    "height": 64,
                    "url": "https://i.scdn.co/image/3dc007829bc0663c24089e46743a9f4ae15e65f8",
                    "width": 64
                }
            ],
            "is_externally_hosted": false,
            "languages": [
                "sv"
            ],
            "media_type": "audio",
            "name": "Vetenskapsradion Historia",
            "publisher": "Sveriges Radio",
            "type": "show",
            "uri": "spotify:show:38bS44xjbVVZ3No3ByF1dJ"
        },
        "type": "episode",
        "uri": "spotify:episode:512ojhOuo1ktJprKbVcKyQ"
    }
        "#;
    let full_episode: FullEpisode = serde_json::from_str(&json_str).unwrap();
    assert_eq!(full_episode.release_date_precision, DatePrecision::Day);
    let duration = Duration::from_millis(1502795);
    assert_eq!(full_episode.duration, duration);
}

#[test]
fn test_copyright() {
    let json_str = r#"
	[ {
	    "text" : "(P) 2000 Sony Music Entertainment Inc.",
	    "type" : "P"
	} ]

"#;
    let copyrights: Vec<Copyright> = serde_json::from_str(&json_str).unwrap();
    assert_eq!(copyrights[0]._type, CopyrightType::Performance);
}

#[test]
fn test_audio_analysis_section() {
    let json_str = r#"
        {
            "start": 237.02356,
            "duration": 18.32542,
            "confidence": 1,
            "loudness": -20.074,
            "tempo": 98.253,
            "tempo_confidence": 0.767,
            "key": 5,
            "key_confidence": 0.327,
            "mode": 1,
            "mode_confidence": 0.566,
            "time_signature": 4,
            "time_signature_confidence": 1
        }
        "#;
    let session: AudioAnalysisSection = serde_json::from_str(&json_str).unwrap();
    assert_eq!(session.time_interval.duration, 18.32542);
}
#[test]
fn test_audio_analysis_segments() {
    let json_str = r#"
         {
            "start": 252.15601,
            "duration": 3.19297,
            "confidence": 0.522,
            "loudness_start": -23.356,
            "loudness_max_time": 0.06971,
            "loudness_max": -18.121,
            "loudness_end": -60,
            "pitches": [
                0.15
            ],
            "timbre": [
                -19.037
            ]
            }
            "#;
    let segment: AudioAnalysisSegment = serde_json::from_str(&json_str).unwrap();
    assert_eq!(segment.time_interval.start, 252.15601);
}

#[test]
fn test_actions() {
    let json_str = r#"
        {
            "disallows": {
                "resuming": true
            }
        }
        "#;
    let actions: Actions = serde_json::from_str(&json_str).unwrap();
    assert_eq!(actions.disallows[0], DisallowKey::Resuming);
}

#[test]
fn test_recommendations_seed() {
    let json_str = r#"
        {
            "initialPoolSize": 500,
            "afterFilteringSize": 380,
            "afterRelinkingSize": 365,
            "href": "https://api.spotify.com/v1/artists/4NHQUGzhtTLFvgF5SZesLK",
            "id": "4NHQUGzhtTLFvgF5SZesLK",
            "type": "artist"
        }        
        "#;
    let seed: RecommendationsSeed = serde_json::from_str(&json_str).unwrap();
    assert_eq!(seed._type, RecommendationsSeedType::Artist);
}

#[test]
fn test_full_playlist() {
    let json_str_images = r#"
[
    {
	"height": null,
	"url": "https://i.scdn.co/image/ab67706c0000bebb8d0ce13d55f634e290f744ba",
	"width": null
    }
]
"#;
    let json_str_simplified_artists = r#"
[
    {
	"external_urls": {
	    "spotify": "https://open.spotify.com/artist/5I8r2w4hf7OYp2cunjihxJ"
	},
	"href": "https://api.spotify.com/v1/artists/5I8r2w4hf7OYp2cunjihxJ",
	"id": "5I8r2w4hf7OYp2cunjihxJ",
	"name": "Kularis",
	"type": "artist",
	"uri": "spotify:artist:5I8r2w4hf7OYp2cunjihxJ"
    }
]
"#;
    let json_str = r#"
        {
            "collaborative": false,
            "description": "A playlist for testing pourposes",
            "external_urls": {
                "spotify": "https://open.spotify.com/playlist/3cEYpjA9oz9GiPac4AsH4n"
            },
            "followers": {
                "href": null,
                "total": 109
            },
            "href": "https://api.spotify.com/v1/playlists/3cEYpjA9oz9GiPac4AsH4n",
            "id": "3cEYpjA9oz9GiPac4AsH4n",
            "images": json_str_images,
            "name": "Spotify Web API Testing playlist",
            "owner": {
                "display_name": "JMPerez²",
                "external_urls": {
                    "spotify": "https://open.spotify.com/user/jmperezperez"
                },
                "href": "https://api.spotify.com/v1/users/jmperezperez",
                "id": "jmperezperez",
                "type": "user",
                "uri": "spotify:user:jmperezperez"
            },
            "primary_color": null,
            "public": true,
            "snapshot_id": "MTgsZWFmNmZiNTIzYTg4ODM0OGQzZWQzOGI4NTdkNTJlMjU0OWFkYTUxMA==",
            "tracks": {
                "href": "https://api.spotify.com/v1/playlists/3cEYpjA9oz9GiPac4AsH4n/tracks?offset=0&limit=100",
                "items": [
                    {
                        "added_at": "2015-01-15T12:39:22Z",
                        "added_by": {
                            "external_urls": {
                                "spotify": "https://open.spotify.com/user/jmperezperez"
                            },
                            "href": "https://api.spotify.com/v1/users/jmperezperez",
                            "id": "jmperezperez",
                            "type": "user",
                            "uri": "spotify:user:jmperezperez"
                        },
                        "is_local": false,
                        "primary_color": null,
                        "track": {
                            "album": {
                                "album_type": "album",
                                "artists": json_str_simplified_artists,
                                "available_markets": [
                                    "US"
                                ],
                                "external_urls": {
                                    "spotify": "https://open.spotify.com/album/2pANdqPvxInB0YvcDiw4ko"
                                },
                                "href": "https://api.spotify.com/v1/albums/2pANdqPvxInB0YvcDiw4ko",
                                "id": "2pANdqPvxInB0YvcDiw4ko",
                                "images": json_str_images,
                                "name": "Progressive Psy Trance Picks Vol.8",
                                "release_date": "2012-04-02",
                                "release_date_precision": "day",
                                "total_tracks": 20,
                                "type": "album",
                                "uri": "spotify:album:2pANdqPvxInB0YvcDiw4ko"
                            },
                            "artists": json_str_simplified_artists,
                            "available_markets": [
                                "US"
                            ],
                            "disc_number": 1,
                            "duration_ms": 376000,
                            "episode": false,
                            "explicit": false,
                            "external_ids": {
                                "isrc": "DEKC41200989"
                            },
                            "external_urls": {
                                "spotify": "https://open.spotify.com/track/4rzfv0JLZfVhOhbSQ8o5jZ"
                            },
                            "href": "https://api.spotify.com/v1/tracks/4rzfv0JLZfVhOhbSQ8o5jZ",
                            "id": "4rzfv0JLZfVhOhbSQ8o5jZ",
                            "is_local": false,
                            "name": "Api",
                            "popularity": 2,
                            "preview_url": "https://p.scdn.co/mp3-preview/c440fa9ff320fb74629f8477bff45b1a377897ab?cid=774b29d4f13844c495f206cafdad9c86",
                            "track": true,
                            "track_number": 10,
                            "type": "track",
                            "uri": "spotify:track:4rzfv0JLZfVhOhbSQ8o5jZ"
                        },
                        "video_thumbnail": {
                            "url": null
                        }
                    }
                ],
                "limit": 100,
                "next": null,
                "offset": 0,
                "previous": null,
                "total": 5
            },
            "type": "playlist",
            "uri": "spotify:playlist:3cEYpjA9oz9GiPac4AsH4n"
        }
        "#.replace("json_str_images", json_str_images).replace("json_str_simplified_artists", json_str_simplified_artists);
    let full_playlist: FullPlaylist = serde_json::from_str(&json_str).unwrap();
    assert_eq!(
        full_playlist.uri,
        "spotify:playlist:3cEYpjA9oz9GiPac4AsH4n".to_string()
    );
    assert_eq!(full_playlist.followers.total, 109);
}

#[test]
fn test_audio_features() {
    let json = r#"
    {
        "duration_ms" : 255349,
        "key" : 5,
        "mode" : 0,
        "time_signature" : 4,
        "acousticness" : 0.514,
        "danceability" : 0.735,
        "energy" : 0.578,
        "instrumentalness" : 0.0902,
        "liveness" : 0.159,
        "loudness" : -11.840,
        "speechiness" : 0.0461,
        "valence" : 0.624,
        "tempo" : 98.002,
        "id" : "06AKEBrKUckW0KREUWRnvT",
        "uri" : "spotify:track:06AKEBrKUckW0KREUWRnvT",
        "track_href" : "https://api.spotify.com/v1/tracks/06AKEBrKUckW0KREUWRnvT",
        "analysis_url" : "https://api.spotify.com/v1/audio-analysis/06AKEBrKUckW0KREUWRnvT",
        "type" : "audio_features"
    }
    "#;
    let audio_features: AudioFeatures = serde_json::from_str(json).unwrap();
    let duration = Duration::from_millis(255349);
    assert_eq!(audio_features.duration, duration);
}

#[test]
fn test_full_track() {
    let json = r#"
    {
  "album": {
    "album_type": "single",
    "artists": [
      {
        "external_urls": {
          "spotify": "https://open.spotify.com/artist/6sFIWsNpZYqfjUpaCgueju"
        },
        "href": "https://api.spotify.com/v1/artists/6sFIWsNpZYqfjUpaCgueju",
        "id": "6sFIWsNpZYqfjUpaCgueju",
        "name": "Carly Rae Jepsen",
        "type": "artist",
        "uri": "spotify:artist:6sFIWsNpZYqfjUpaCgueju"
      }
    ],
    "available_markets": [
      "ZA"
    ],
    "external_urls": {
      "spotify": "https://open.spotify.com/album/0tGPJ0bkWOUmH7MEOR77qc"
    },
    "href": "https://api.spotify.com/v1/albums/0tGPJ0bkWOUmH7MEOR77qc",
    "id": "0tGPJ0bkWOUmH7MEOR77qc",
    "images": [
      {
        "height": 64,
        "url": "https://i.scdn.co/image/5a73a056d0af707b4119a883d87285feda543fbb",
        "width": 64
      }
    ],
    "name": "Cut To The Feeling",
    "release_date": "2017-05-26",
    "release_date_precision": "day",
    "type": "album",
    "uri": "spotify:album:0tGPJ0bkWOUmH7MEOR77qc"
  },
  "artists": [
    {
      "external_urls": {
        "spotify": "https://open.spotify.com/artist/6sFIWsNpZYqfjUpaCgueju"
      },
      "href": "https://api.spotify.com/v1/artists/6sFIWsNpZYqfjUpaCgueju",
      "id": "6sFIWsNpZYqfjUpaCgueju",
      "name": "Carly Rae Jepsen",
      "type": "artist",
      "uri": "spotify:artist:6sFIWsNpZYqfjUpaCgueju"
    }
  ],
  "available_markets": [
    "ZA"
  ],
  "disc_number": 1,
  "duration_ms": 207959,
  "explicit": false,
  "external_ids": {
    "isrc": "USUM71703861"
  },
  "external_urls": {
    "spotify": "https://open.spotify.com/track/11dFghVXANMlKmJXsNCbNl"
  },
  "href": "https://api.spotify.com/v1/tracks/11dFghVXANMlKmJXsNCbNl",
  "id": "11dFghVXANMlKmJXsNCbNl",
  "is_local": false,
  "name": "Cut To The Feeling",
  "popularity": 63,
  "preview_url": "https://p.scdn.co/mp3-preview/3eb16018c2a700240e9dfb8817b6f2d041f15eb1?cid=774b29d4f13844c495f206cafdad9c86",
  "track_number": 1,
  "type": "track",
  "uri": "spotify:track:11dFghVXANMlKmJXsNCbNl"
}
    "#;
    let full_track: FullTrack = serde_json::from_str(&json).unwrap();
    let duration = Duration::from_millis(207959);
    assert_eq!(full_track.duration, duration);
}

#[test]
fn test_resume_point() {
    let json = r#"
    {
        "fully_played": false,
        "resume_position_ms": 423432
    }   
    "#;
    let resume_point: ResumePoint = serde_json::from_str(&json).unwrap();
    let duration = Duration::from_millis(423432);
    assert_eq!(resume_point.resume_position, duration);
}

#[test]
fn test_currently_playing_context() {
    let json = r#"
{
  "timestamp": 1607769168429,
  "context": {
    "external_urls": {
      "spotify": "https://open.spotify.com/album/2lgOc40hhHqjUGAKMWqGxO"
    },
    "href": "https://api.spotify.com/v1/albums/2lgOc40hhHqjUGAKMWqGxO",
    "type": "album",
    "uri": "spotify:album:2lgOc40hhHqjUGAKMWqGxO"
  },
  "progress_ms": 22270,
  "item": {
    "album": {
      "album_type": "single",
      "artists": [
        {
          "external_urls": {
            "spotify": "https://open.spotify.com/artist/0cGUm45nv7Z6M6qdXYQGTX"
          },
          "href": "https://api.spotify.com/v1/artists/0cGUm45nv7Z6M6qdXYQGTX",
          "id": "0cGUm45nv7Z6M6qdXYQGTX",
          "name": "Kehlani",
          "type": "artist",
          "uri": "spotify:artist:0cGUm45nv7Z6M6qdXYQGTX"
        }
      ],
      "external_urls": {
        "spotify": "https://open.spotify.com/album/2lgOc40hhHqjUGAKMWqGxO"
      },
      "href": "https://api.spotify.com/v1/albums/2lgOc40hhHqjUGAKMWqGxO",
      "id": "2lgOc40hhHqjUGAKMWqGxO",
      "images": [
        {
          "height": 64,
          "url": "https://i.scdn.co/image/ab67616d00004851fa7b2b60e85950ee93dcdc04",
          "width": 64
        }
      ],
      "name": "Playinwitme (feat. Kehlani)",
      "release_date": "2018-03-20",
      "release_date_precision": "day",
      "total_tracks": 1,
      "type": "album",
      "uri": "spotify:album:2lgOc40hhHqjUGAKMWqGxO"
    },
    "artists": [
      {
        "external_urls": {
          "spotify": "https://open.spotify.com/artist/0cGUm45nv7Z6M6qdXYQGTX"
        },
        "href": "https://api.spotify.com/v1/artists/0cGUm45nv7Z6M6qdXYQGTX",
        "id": "0cGUm45nv7Z6M6qdXYQGTX",
        "name": "Kehlani",
        "type": "artist",
        "uri": "spotify:artist:0cGUm45nv7Z6M6qdXYQGTX"
      }
    ],
    "available_markets": [],
    "disc_number": 1,
    "duration_ms": 191680,
    "explicit": false,
    "external_ids": {
      "isrc": "USAT21801141"
    },
    "external_urls": {
      "spotify": "https://open.spotify.com/track/4F1yvJfQ7gJkrcgFJQDjOr"
    },
    "href": "https://api.spotify.com/v1/tracks/4F1yvJfQ7gJkrcgFJQDjOr",
    "id": "4F1yvJfQ7gJkrcgFJQDjOr",
    "is_local": false,
    "is_playable": true,
    "linked_from": {
      "external_urls": {
        "spotify": "https://open.spotify.com/track/43cFjTTCD9Cni4aSL0sORz"
      },
      "href": "https://api.spotify.com/v1/tracks/43cFjTTCD9Cni4aSL0sORz",
      "id": "43cFjTTCD9Cni4aSL0sORz",
      "type": "track",
      "uri": "spotify:track:43cFjTTCD9Cni4aSL0sORz"
    },
    "name": "Playinwitme (feat. Kehlani)",
    "popularity": 70,
    "preview_url": "https://p.scdn.co/mp3-preview/05e8881d5c896a8d147d2e79150fb5480a4fb186?cid=774b29d4f13844c495f206cafdad9c86",
    "track_number": 9,
    "type": "track",
    "uri": "spotify:track:4F1yvJfQ7gJkrcgFJQDjOr"
  },
  "currently_playing_type": "track",
  "actions": {
    "disallows": {
      "resuming": true,
      "skipping_prev": true
    }
  },
  "is_playing": true
}
    "#;
    let currently_playing_context: CurrentlyPlayingContext = serde_json::from_str(&json).unwrap();
    let timestamp = 1607769168429;
    let second: i64 = (timestamp - timestamp % 1000) / 1000;
    let nanosecond = (timestamp % 1000) * 1000000;
    let dt = DateTime::<Utc>::from_utc(
        NaiveDateTime::from_timestamp(second, nanosecond as u32),
        Utc,
    );
    assert_eq!(currently_playing_context.timestamp, dt);

    let duration = Duration::from_millis(22270);
    assert_eq!(currently_playing_context.progress, Some(duration));
}

#[test]
fn test_current_playback_context() {
    let json = r#"
{
  "device": {
    "id": "28d0f845293d03a2713392905c6d30b6442719b5",
    "is_active": true,
    "is_private_session": false,
    "is_restricted": false,
    "name": "Web Player (Firefox)",
    "type": "Computer",
    "volume_percent": 100
  },
  "shuffle_state": false,
  "repeat_state": "off",
  "timestamp": 1607774342714,
  "context": {
    "external_urls": {
      "spotify": "https://open.spotify.com/album/2lgOc40hhHqjUGAKMWqGxO"
    },
    "href": "https://api.spotify.com/v1/albums/2lgOc40hhHqjUGAKMWqGxO",
    "type": "album",
    "uri": "spotify:album:2lgOc40hhHqjUGAKMWqGxO"
  },
  "item": {
    "album": {
      "album_type": "single",
      "artists": [
        {
          "external_urls": {
            "spotify": "https://open.spotify.com/artist/0cGUm45nv7Z6M6qdXYQGTX"
          },
          "href": "https://api.spotify.com/v1/artists/0cGUm45nv7Z6M6qdXYQGTX",
          "id": "0cGUm45nv7Z6M6qdXYQGTX",
          "name": "Kehlani",
          "type": "artist",
          "uri": "spotify:artist:0cGUm45nv7Z6M6qdXYQGTX"
        }
      ],
      "available_markets": [],
      "external_urls": {
        "spotify": "https://open.spotify.com/album/2lgOc40hhHqjUGAKMWqGxO"
      },
      "href": "https://api.spotify.com/v1/albums/2lgOc40hhHqjUGAKMWqGxO",
      "id": "2lgOc40hhHqjUGAKMWqGxO",
      "images": [
        {
          "height": 64,
          "url": "https://i.scdn.co/image/ab67616d00004851fa7b2b60e85950ee93dcdc04",
          "width": 64
        }
      ],
      "name": "Playinwitme (feat. Kehlani)",
      "release_date": "2018-03-20",
      "release_date_precision": "day",
      "total_tracks": 1,
      "type": "album",
      "uri": "spotify:album:2lgOc40hhHqjUGAKMWqGxO"
    },
    "artists": [
      {
        "external_urls": {
          "spotify": "https://open.spotify.com/artist/0cGUm45nv7Z6M6qdXYQGTX"
        },
        "href": "https://api.spotify.com/v1/artists/0cGUm45nv7Z6M6qdXYQGTX",
        "id": "0cGUm45nv7Z6M6qdXYQGTX",
        "name": "Kehlani",
        "type": "artist",
        "uri": "spotify:artist:0cGUm45nv7Z6M6qdXYQGTX"
      }
    ],
    "available_markets": [],
    "disc_number": 1,
    "duration_ms": 193093,
    "explicit": false,
    "external_ids": {
      "isrc": "USAT21801141"
    },
    "external_urls": {
      "spotify": "https://open.spotify.com/track/43cFjTTCD9Cni4aSL0sORz"
    },
    "href": "https://api.spotify.com/v1/tracks/43cFjTTCD9Cni4aSL0sORz",
    "id": "43cFjTTCD9Cni4aSL0sORz",
    "is_local": false,
    "name": "Playinwitme (feat. Kehlani)",
    "popularity": 0,
    "preview_url": null,
    "track_number": 1,
    "type": "track",
    "uri": "spotify:track:43cFjTTCD9Cni4aSL0sORz"
  },
  "currently_playing_type": "track",
  "actions": {
    "disallows": {
      "resuming": true,
      "skipping_prev": true
    }
  },
  "is_playing": true
}
    "#;
    let current_playback_context: CurrentPlaybackContext = serde_json::from_str(&json).unwrap();
    let timestamp = 1607774342714;
    let second: i64 = (timestamp - timestamp % 1000) / 1000;
    let nanosecond = (timestamp % 1000) * 1000000;
    let dt = DateTime::<Utc>::from_utc(
        NaiveDateTime::from_timestamp(second, nanosecond as u32),
        Utc,
    );
    assert_eq!(current_playback_context.timestamp, dt);
    assert!(current_playback_context.progress.is_none());
<<<<<<< HEAD
=======
}

#[test]
fn test_offset() {
    let json = r#"
  {
    "position": 5,
    "uri": "spotify:track:1301WleyT98MSxVHPZCA6M"
  }
  "#;
    let offset: Offset = serde_json::from_str(&json).unwrap();
    let duration = Duration::from_millis(5);
    assert_eq!(offset.position, Some(duration));

    let empty_json = r#"
  {

  }
  "#;
    let empty_offset: Offset = serde_json::from_str(&empty_json).unwrap();
    assert!(empty_offset.position.is_none());
}

#[test]
fn test_audio_analysis_track() {
    let json = r#"
  {
    "num_samples": 5630445,
    "duration": 255.34898,
    "sample_md5": "",
    "offset_seconds": 0,
    "window_seconds": 0,
    "analysis_sample_rate": 22050,
    "analysis_channels": 1,
    "end_of_fade_in": 0,
    "start_of_fade_out": 251.73334,
    "loudness": -11.84,
    "tempo": 98.002,
    "tempo_confidence": 0.423,
    "time_signature": 4,
    "time_signature_confidence": 1,
    "key": 5,
    "key_confidence": 0.36,
    "mode": 0,
    "mode_confidence": 0.414,
    "codestring": "e",
    "code_version": 3.15,
    "echoprintstring": "e",
    "echoprint_version": 4.12,
    "synchstring": "eJ",
    "synch_version": 1,
    "rhythmstring": "e",
    "rhythm_version": 1
  }
  "#;
    let audio_analysis_track: AudioAnalysisTrack = serde_json::from_str(&json).unwrap();
    assert_eq!(audio_analysis_track.mode, Modality::Minor);
}

#[test]
fn test_simplified_playlist() {
    let json = r#"
  {
    "collaborative": false,
    "description": "Chegou o grande dia, aperte o play e partiu fim de semana!",
    "external_urls": {
      "spotify": "https://open.spotify.com/playlist/37i9dQZF1DX8mBRYewE6or"
    },
    "href": "https://api.spotify.com/v1/playlists/37i9dQZF1DX8mBRYewE6or",
    "id": "37i9dQZF1DX8mBRYewE6or",
    "images": [
      {
        "height": null,
        "url": "https://i.scdn.co/image/ab67706f00000003206a95fa5badbe1d33b65e14",
        "width": null
      }
    ],
    "name": "Sexta",
    "owner": {
      "display_name": "Spotify",
      "external_urls": {
        "spotify": "https://open.spotify.com/user/spotify"
      },
      "href": "https://api.spotify.com/v1/users/spotify",
      "id": "spotify",
      "type": "user",
      "uri": "spotify:user:spotify"
    },
    "primary_color": null,
    "public": null,
    "snapshot_id": "MTYxMzM5MzIyMywwMDAwMDAwMGQ0MWQ4Y2Q5OGYwMGIyMDRlOTgwMDk5OGVjZjg0Mjdl",
    "tracks": {
      "href": "https://api.spotify.com/v1/playlists/37i9dQZF1DX8mBRYewE6or/tracks",
      "total": 62
    },
    "type": "playlist",
    "uri": "spotify:playlist:37i9dQZF1DX8mBRYewE6or"
  } 
  "#;
    let simplified_playlist: SimplifiedPlaylist = serde_json::from_str(&json).unwrap();
    assert_eq!(
        simplified_playlist.tracks.href,
        "https://api.spotify.com/v1/playlists/37i9dQZF1DX8mBRYewE6or/tracks"
    );
    assert_eq!(simplified_playlist.tracks.total, 62);
>>>>>>> 82e62621
}<|MERGE_RESOLUTION|>--- conflicted
+++ resolved
@@ -813,29 +813,6 @@
     );
     assert_eq!(current_playback_context.timestamp, dt);
     assert!(current_playback_context.progress.is_none());
-<<<<<<< HEAD
-=======
-}
-
-#[test]
-fn test_offset() {
-    let json = r#"
-  {
-    "position": 5,
-    "uri": "spotify:track:1301WleyT98MSxVHPZCA6M"
-  }
-  "#;
-    let offset: Offset = serde_json::from_str(&json).unwrap();
-    let duration = Duration::from_millis(5);
-    assert_eq!(offset.position, Some(duration));
-
-    let empty_json = r#"
-  {
-
-  }
-  "#;
-    let empty_offset: Offset = serde_json::from_str(&empty_json).unwrap();
-    assert!(empty_offset.position.is_none());
 }
 
 #[test]
@@ -920,5 +897,4 @@
         "https://api.spotify.com/v1/playlists/37i9dQZF1DX8mBRYewE6or/tracks"
     );
     assert_eq!(simplified_playlist.tracks.total, 62);
->>>>>>> 82e62621
 }